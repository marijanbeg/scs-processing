--- conflicted
+++ resolved
@@ -694,27 +694,13 @@
                       'module load exfel\n'
                       'module load exfel_anaconda3/1.1\n'
                       f'python3 {file_name}.py')
-<<<<<<< HEAD
-        
+
         with open(f'{script_dir}/{file_name}.py', 'w') as f:
-=======
-
-        with open(f'{file_name}.py', 'w') as f:
->>>>>>> 298abbbf
             f.write(py_script.replace('MODULE', str(module)))
 
         with open(f'{script_dir}/{file_name}.sh', 'w') as f:
             f.write(process_sh)
-<<<<<<< HEAD
-        
         command = ['sbatch', '-p', 'upex', '-t', '100',
                    '--chdir', f'{script_dir}',
                    '-o', f'../{slurm_dir}/slurm-%A.out', f'{file_name}.sh']
-        
-=======
-
-        command = ['sbatch', '-p', 'upex', '-t', '100', '-o',
-                   f'{slurm_dir}/slurm-%A.out', f'{file_name}.sh']
-
->>>>>>> 298abbbf
         sp.run(command)